--- conflicted
+++ resolved
@@ -12,24 +12,15 @@
 from connector.validator import check_oauth_signature, get_client_key
 from connector.fbclient.reseller import Reseller
 
-<<<<<<< HEAD
-from resources import urlify
-from resources.application import (Application, ApplicationList, ApplicationTenantDelete,
-                                   ApplicationTenantNew, ApplicationUpgrade, HealthCheck,
-                                   get_reseller_name)
-from resources.tenant import (Tenant, TenantAdminLogin, TenantDisable, TenantEnable,
-                              TenantList, TenantUserCreated, TenantUserRemoved, TenantOnUsersChange)
-from resources.user import User, UserList, UserLogin
-=======
 from connector.v1.resources import urlify
 from connector.v1.resources.application import (Application, ApplicationList,
                                                 ApplicationTenantDelete, ApplicationTenantNew,
                                                 ApplicationUpgrade, HealthCheck,
                                                 get_reseller_name)
 from connector.v1.resources.tenant import (Tenant, TenantAdminLogin, TenantDisable, TenantEnable,
-                                           TenantList, TenantUserCreated, TenantUserRemoved)
+                                           TenantList, TenantUserCreated,
+                                           TenantUserRemoved, TenantOnUsersChange)
 from connector.v1.resources.user import User, UserList, UserLogin
->>>>>>> f348f1f8
 
 logger = logging.getLogger(__name__)
 logger.setLevel(logging.DEBUG)
