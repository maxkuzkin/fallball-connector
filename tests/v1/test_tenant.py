--- conflicted
+++ resolved
@@ -383,7 +383,6 @@
                                                 'aps/2/application/tenant/123',
                                                 tenant)
 
-<<<<<<< HEAD
         config_from_tenant.gold_users_resource = orig_gold_users_resource
         fb_client_mock.users_by_type['gold'] = 2
 
@@ -396,7 +395,7 @@
         OA_mock.send_request.assert_called_with('put',
                                                 'aps/2/application/tenant/123',
                                                 tenant)
-=======
+
     @bypass_auth
     @patch('connector.v1.resources.tenant.FbUser')
     @patch('connector.v1.resources.tenant.OA')
@@ -474,5 +473,4 @@
         resp = self.client.post('/v1/tenant/123/reprovision', headers=self.headers,
                                 data=self.reprovisioned_tenant)
 
-        self.assertEqual(resp.status_code, 400)
->>>>>>> 084e59fa
+        self.assertEqual(resp.status_code, 400)