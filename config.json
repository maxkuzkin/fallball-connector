--- conflicted
+++ resolved
@@ -1,17 +1,9 @@
 {
-<<<<<<< HEAD
-    "loglevel": "DEBUG",
+    "debug": true,
     "fallball_service_url": "https://service-dot-mydevball.appspot.com/v1/",
     "fallball_service_authorization_token": "3466c57843e561fc87a9b3a618cecb2f963b033b",
     "oauth_key": "tn-local-fallball-128-v1-0f43ad4",
     "oauth_signature": "2745ac5504a4413780ea237ce053971a",
-=======
-    "debug": true,
-    "fallball_service_url": "PUT_HERE_FALLBALL_SERVICE_URI",
-    "fallball_service_authorization_token": "PUT_HERE_FALLBALL_SERVICE_AUTHORIZATION_TOKEN",
-    "oauth_key": "PUT_HERE_OAUTH_KEY",
-    "oauth_signature": "PUT_HERE_OAUTH_SIGNATURE",
->>>>>>> 084e59fa
     "diskspace_resource": "DISKSPACE",
     "users_resource": "USERS",
     "gold_users_resource": "",
